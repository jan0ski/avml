[package]
name = "avml"
<<<<<<< HEAD
version = "0.1.1"
=======
version = "0.1.2"
>>>>>>> 9c433fd2
license = "MIT"
description = "A portable volatile memory acquisition tool"
authors = ["avml@microsoft.com"]
keywords = ["linux", "memory-forensics", "security"]
categories = ["command-line-utilities"]
homepage = "https://github.com/microsoft/avml"
repository = "https://github.com/microsoft/avml"
readme = "README.md"

[features]
default = ["put", "blobstore"]
put = ["reqwest"]
blobstore = ["azure", "retry", "tokio-core", "url", "azure_sdk_core", "azure_sdk_storage_core"]

[dependencies]
elf = "0.0.10"
byteorder = "1.3.2"
clap = {version = "2.33.0", default-features = false}
snap = "0.2.5"
url = { version = "2.1.0", optional = true }
tokio-core = { version = "0.1.17", optional = true }
retry = { version = "0.5.1", optional = true }
<<<<<<< HEAD
reqwest = { version = "0.9.18", default-features = false, features = ["rustls-tls"], optional = true }
azure = { version = "0.12.0", package = "azure_sdk_for_rust", optional = true}
=======
reqwest = { version = "0.9.19", default-features = false, features = ["rustls-tls"], optional = true }
azure = { version = "0.23.1", package = "azure_sdk_storage_blob", optional = true}
azure_sdk_core = { version = "0.20.3", optional = true }
azure_sdk_storage_core  = { version = "0.20.4", optional = true }
>>>>>>> 9c433fd2

[profile.release]
opt-level="z"
lto=true
panic="abort"<|MERGE_RESOLUTION|>--- conflicted
+++ resolved
@@ -1,10 +1,6 @@
 [package]
 name = "avml"
-<<<<<<< HEAD
-version = "0.1.1"
-=======
 version = "0.1.2"
->>>>>>> 9c433fd2
 license = "MIT"
 description = "A portable volatile memory acquisition tool"
 authors = ["avml@microsoft.com"]
@@ -27,15 +23,10 @@
 url = { version = "2.1.0", optional = true }
 tokio-core = { version = "0.1.17", optional = true }
 retry = { version = "0.5.1", optional = true }
-<<<<<<< HEAD
-reqwest = { version = "0.9.18", default-features = false, features = ["rustls-tls"], optional = true }
-azure = { version = "0.12.0", package = "azure_sdk_for_rust", optional = true}
-=======
 reqwest = { version = "0.9.19", default-features = false, features = ["rustls-tls"], optional = true }
 azure = { version = "0.23.1", package = "azure_sdk_storage_blob", optional = true}
 azure_sdk_core = { version = "0.20.3", optional = true }
 azure_sdk_storage_core  = { version = "0.20.4", optional = true }
->>>>>>> 9c433fd2
 
 [profile.release]
 opt-level="z"
